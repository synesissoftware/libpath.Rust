--- conflicted
+++ resolved
@@ -5,11 +5,7 @@
 
 ## Introduction
 
-<<<<<<< HEAD
-**libpath** is a small Rust library that provides file-system path parsing and comparison, for platform-dependent - **Unix** and **Windows** - and platform-independent path manipulation. It is intended to serve as a solid basis for other file-system libraries as well as being useful for application-level programming.
-=======
 **libpath** is a small Rust library that provides file-system path parsing and comparison, for platform-dependent - **Unix** and **Windows** - and platform-independent path manipulation. It is intended to be useful for application-level programming as well as a basis for other libraries.
->>>>>>> 64f2be1e
 
 
 ## Table of Contents <!-- omit in toc -->
